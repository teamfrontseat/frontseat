--- conflicted
+++ resolved
@@ -103,57 +103,8 @@
         if(!collection) {
             throw new Error("Invalid message collection: " + msg.collection);
         }
-<<<<<<< HEAD
-        // Added this in --------------------------------------->
-        //console.log("test");
-        if (msg.type == "new player") {
-            console.log("create new player: " + msg.data.id +
-                " with Mojo server on port#" + msg.data.mojoPort +
-                " at IP address: " + msg.data.mojoIpAddress);
-            if (msg.data.id != undefined) {
-                //Because current tracker version probably doesn't set this property, hardcode default
-                const diagramID = msg.data.diagramID || "1";
-                // Construct a player object, can omit color attribute.
-                let player = {
-                    id: msg.data.id, diagramID, x: 3, y: 3, angle: 0,
-                    mojoPort: msg.data.mojoPort,
-                    mojoIpAddress: msg.data.mojoIpAddress
-                };
-                playersMap.set(msg.data.id, player);
-
-                // Reply message to confirm success.
-                let messg = {
-                    cmd: "new player", id: msg.data.id,
-                    mojoPort: msg.data.mojoPort, mojoIpAddress: msg.data.mojoIpAddress
-                };
-                // Might need to change this later ----------------------------->
-                //socket.send(JSON.stringify(messg));
-
-                // New player request will specify the port number and remote WebSocket URI
-                // of each player's motion-tracker server.
-                // This central server will use a MojoClient to manage each remote motion data stream.
-                let mojoClient = createMojoClient(msg.data.mojoPort, msg.data.mojoIpAddress);
-                mojoClientsMap.set(msg.data.id, mojoClient);
-            }
-        } else if (msg.type == "pause live motion") {
-            // The director's WebClient says everyone pauses live motion streaming
-            pauseMojoServers();
-        } else if (msg.type == "start live motion") {
-            // The director's WebClient says everyone starts live motion streaming for acting
-            startMojoServers();
-        } else if (msg.type == "quit player") {
-            console.log("quit player: " + msg.id);
-            if (msg.id != undefined) {
-                playersMap.delete(msg.id);
-            }
-            let messg = { type: "quit player", id: msg.id };
-            // socket.send(JSON.stringify(messg));
-        }
-        else if (requestTypes[msg.type]) {
-=======
 
         if (requestTypes[msg.type]) {
->>>>>>> 222787ca
             //command string - invokes a function based on command and collection
             requestTypes[msg.type](collection, msg.data, ws, msg.requestID);
         } else {
@@ -303,80 +254,6 @@
     }
 }
 
-<<<<<<< HEAD
-/** Connection to Vive */
-const MojoClient = require("./MojoClient.js");
-console.log("test");
-var mojoSocketPort = 9003;
-var WebSocket = require('ws');
-var socketServer = new WebSocket.Server({ port: mojoSocketPort });
-if (socketServer == undefined) {
-    
-}
-
-var playersMap = new Map();
-
-
-var playersMapUpdateInterval = undefined;
-var mojoClientsMap = new Map();
-
-playersMap.set(player.id, player);
-
-// Added this in
-//var mojoClient = new MojoClient();
-//mojoClient.connect("9003")
-
-// Had all of this commented out
-/*
-socketServer.on('connection', function (socket) {
-    //mojoClient.connect("9003")
-    console.log("Client connected on vive socket");
-    socket.on('message', function(incomingMessgJason) {
-        let incomingMessg = JSON.parse(incomingMessgJson);
-        console.log(JSON.stringify(incomingMessg));
-        if (incomingMessg.cmd == "new player") {
-            console.log("create new player: " + incmomingMessg.id +
-            " with Mojo server on port#" + incomingMessg.mojoPort +
-            " at IP address: " + incomingMessg.mojoIpAddress);
-            if(incomingMessg.id != undefined) {
-                // Construct a player object, can omit color attribute.
-                let player = { id: incomingMessg.id, x: 300, y: 300, angle: 0,
-                        mojoPort: incomingMessg.mojoPort,
-                        mojoIpAddress: incomingMessg.mojoIpAddress };
-                playersMap.set(incomingMessg.id, player );
-
-                // Reply message to confirm success.
-		        let messg = { cmd: "new player", id: incomingMessg.id,
-                mojoPort: incomingMessg.mojoPort, mojoIpAddress: incomingMessg.mojoIpAddress };
-                socket.send(JSON.stringify(messg));
-
-                // New player request will specify the port number and remote WebSocket URI
-                // of each player's motion-tracker server.
-                // This central server will use a MojoClient to manage each remote motion data stream.
-                let mojoClient = createMojoClient(incomingMessg.mojoPort, incomingMessg.mojoIpAddress);
-                mojoClientsMap.set(incomingMessg.id, mojoClient);
-            }
-        } else if (incomingMessg.cmd == "pause live motion") {
-			// The director's WebClient says everyone pauses live motion streaming
-			pauseMojoServers();
-		} else if (incomingMessg.cmd == "start live motion") {
-			// The director's WebClient says everyone starts live motion streaming for acting
-			startMojoServers();
-		} else if (incomingMessg.cmd == "quit player") {
-			console.log("quit player: " + incomingMessg.id);
-			if (incomingMessg.id != undefined) {
-				playersMap.delete(incomingMessg.id);
-			}
-		  let messg = { cmd: "quit player", id: incomingMessg.id };
-		  socket.send(JSON.stringify(messg));
-		}
-    });
-}); */
-
-playersMapUpdateInterval = setInterval(broadcastMap, 1000 / 30);
-
-=======
->>>>>>> 222787ca
 function broadcastMap() {
     let playerList = Array.from(playersMap.values());
     // Changed cmd to type
