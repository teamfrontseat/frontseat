--- conflicted
+++ resolved
@@ -111,11 +111,8 @@
     //update instance with query.id - CANNOT UPDATE THE ID OF AN INSTANCE
     collection.findOneAndUpdate(query.id, query, function (err) {
         if (err) console.log(err);
-<<<<<<< HEAD
         respondToSocket({updated: true}, ws, requestID);
-=======
-        broadcastToClients({updated: true}, ws, query);
->>>>>>> 45de12f4
+        broadcastToClients(ws, query);
     });
 }
 
@@ -123,11 +120,8 @@
     //delete first instance that matches query
     collection.findOneAndDelete(query, function (err) {
         if (err) console.log(err);
-<<<<<<< HEAD
         respondToSocket({deleted: true}, ws, requestID);
-=======
-        broadcastToClients({deleted: true}, ws, query);
->>>>>>> 45de12f4
+        broadcastToClients(ws, query);
     });
 }
 
@@ -136,11 +130,8 @@
     let instance = new collection(data);
     instance.save(function (err) {
         if (err) console.log(err);
-<<<<<<< HEAD
         respondToSocket({added: true}, ws, requestID);
-=======
-        broadcastToClients({added: true}, ws, data);
->>>>>>> 45de12f4
+        broadcastToClients(ws, data);
     });
 }
 
@@ -156,9 +147,8 @@
     ws.send(finalResponse);
 }
 
-function broadcastToClients(msg, ws, query) {
-    respondToSocket(msg, ws);
-    for (client in clients) {
+function broadcastToClients(ws, query) {
+    for (const client of clients) {
         if (client != ws) {
             client.send(query);
         }
