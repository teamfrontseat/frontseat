{
  "name": "frontseat",
  "version": "1.0.0",
  "description": "Backend for front seat, a virtual theatrical blocking diagram",
  "private": true,
<<<<<<< HEAD
=======
  "main": "index.js",
>>>>>>> 17ca67c0
  "scripts": {
    "start": "nodemon app.js"
  },
  "repository": {
    "type": "git",
    "url": "https://github.com/ellehcimzhang/teamfrontseat.git"
  },
  "author": "",
  "license": "ISC",
  "dependencies": {
    "body-parser": "^1.19.0",
    "cors": "^2.8.5",
    "dotenv": "^8.2.0",
    "express": "^4.17.1",
    "express-ws": "^4.0.0",
    "mongoose": "^5.10.9",
    "nodemon": "^2.0.5"
  },
  "devDependencies": {},
  "keywords": [
    "node",
    "mongodb",
    "mongoose",
    "express"
  ]
}<|MERGE_RESOLUTION|>--- conflicted
+++ resolved
@@ -3,10 +3,7 @@
   "version": "1.0.0",
   "description": "Backend for front seat, a virtual theatrical blocking diagram",
   "private": true,
-<<<<<<< HEAD
-=======
   "main": "index.js",
->>>>>>> 17ca67c0
   "scripts": {
     "start": "nodemon app.js"
   },
